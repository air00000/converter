import asyncio
import io
import logging
import os
import re
import tempfile
import zipfile
from pathlib import Path
from typing import Any, Iterable, List, Mapping, Optional, Tuple
from urllib.parse import parse_qs, unquote, urlparse

import aiohttp
import gdown

from aiogram import Bot, Dispatcher, F
from aiogram.enums import ParseMode
from aiogram.exceptions import TelegramBadRequest, TelegramRetryAfter
from aiogram.filters import Command, CommandStart
from aiogram.fsm.context import FSMContext
from aiogram.fsm.state import State, StatesGroup
from aiogram.types import BufferedInputFile, Message
from dotenv import load_dotenv


MAX_TELEGRAM_FILE_SIZE = 49 * 1024 * 1024

PLACEHOLDER_PATTERN = re.compile(r"\{([a-zA-Z_][\w-]*)\}")
URL_PATTERN = re.compile(r"https?://\S+")


async def _send_document(
    message: Message,
    file_bytes: bytes,
    filename: str,
    caption: str,
) -> bool:
    size = len(file_bytes)
    if size > MAX_TELEGRAM_FILE_SIZE:
        size_mb = size / (1024 * 1024)
<<<<<<< HEAD
        await _answer_with_retry(
            message,
            (
                "Не удалось отправить файл, потому что его размер превышает ограничение Telegram "
                f"({size_mb:.1f} МБ). Попробуй уменьшить размер файла или разбить результат на части."
            ),
        )
        return False

    retries_left = 3
    while retries_left > 0:
        try:
            await message.answer_document(
                BufferedInputFile(file_bytes, filename=filename),
                caption=caption,
            )
            return True
        except TelegramRetryAfter as exc:
            retries_left -= 1
            await asyncio.sleep(exc.retry_after + 1)
        except TelegramBadRequest as exc:
            retry_after = _extract_retry_after_seconds(str(exc))
            if retry_after is not None and retries_left > 1:
                retries_left -= 1
                await asyncio.sleep(retry_after + 1)
                continue
            logging.exception("Failed to send document %s", filename, exc_info=exc)
            break
        except (aiohttp.ClientError, ConnectionError) as exc:
            logging.exception("Failed to send document %s", filename, exc_info=exc)
            break

    await _answer_with_retry(
        message,
        "Не удалось отправить файл из-за проблемы с соединением. Попробуй ещё раз чуть позже.",
    )
    return False


def _extract_retry_after_seconds(message: str) -> Optional[int]:
    match = re.search(r"retry after (?P<seconds>\d+)", message, re.IGNORECASE)
    if match:
        try:
            return int(match.group("seconds"))
        except ValueError:
            return None
    return None


async def _answer_with_retry(message: Message, text: str, **kwargs: Any) -> None:
    retries_left = 3
    while retries_left > 0:
        try:
            await message.answer(text, **kwargs)
            return
        except TelegramRetryAfter as exc:
            retries_left -= 1
            await asyncio.sleep(exc.retry_after + 1)
        except TelegramBadRequest as exc:
            retry_after = _extract_retry_after_seconds(str(exc))
            if retry_after is not None and retries_left > 1:
                retries_left -= 1
                await asyncio.sleep(retry_after + 1)
                continue
            logging.exception("Failed to send message '%s'", text, exc_info=exc)
            return
        except (aiohttp.ClientError, ConnectionError) as exc:
            logging.exception("Failed to send message '%s'", text, exc_info=exc)
            return

    logging.warning("Failed to send message '%s' after retries", text)
=======
        await message.answer(
            (
                "Не удалось отправить файл, потому что его размер превышает ограничение Telegram "
                f"({size_mb:.1f} МБ). Попробуй уменьшить размер файла или разбить результат на части."
            )
        )
        return False

    try:
        await message.answer_document(
            BufferedInputFile(file_bytes, filename=filename),
            caption=caption,
        )
        return True
    except (TelegramBadRequest, aiohttp.ClientError, ConnectionError) as exc:
        logging.exception("Failed to send document %s", filename, exc_info=exc)
        await message.answer(
            "Не удалось отправить файл из-за проблемы с соединением. Попробуй ещё раз чуть позже."
        )
        return False
>>>>>>> 69100269


class ConversionStates(StatesGroup):
    input_mask = State()
    output_mask = State()
    lines_per_file = State()
    waiting_file = State()


def _extract_placeholders(mask: str) -> List[str]:
    return [match.group(1) for match in PLACEHOLDER_PATTERN.finditer(mask)]


def _mask_to_regex(mask: str) -> re.Pattern[str]:
    placeholders = list(PLACEHOLDER_PATTERN.finditer(mask))
    if not placeholders:
        raise ValueError("Маска должна содержать хотя бы один плейсхолдер в фигурных скобках.")

    pattern_parts: List[str] = []
    last_index = 0

    for idx, placeholder in enumerate(placeholders):
        pattern_parts.append(re.escape(mask[last_index : placeholder.start()]))
        name = placeholder.group(1)
        quantifier = ".+" if idx == len(placeholders) - 1 else ".+?"
        pattern_parts.append(f"(?P<{name}>{quantifier})")
        last_index = placeholder.end()

    pattern_parts.append(re.escape(mask[last_index:]))
    pattern = "".join(pattern_parts)
    return re.compile(rf"^{pattern}$")


def _convert_lines(lines: Iterable[str], input_mask: str, output_mask: str) -> List[str]:
    regex = _mask_to_regex(input_mask)
    required_fields = set(_extract_placeholders(output_mask))
    converted: List[str] = []

    for raw_line in lines:
        line = raw_line.strip()
        if not line:
            continue

        match = regex.match(line)
        if not match:
            continue

        values = match.groupdict()

        missing = required_fields.difference(values)
        if missing:
            raise ValueError(
                "В выходной маске используются отсутствующие поля: " + ", ".join(sorted(missing))
            )

        converted.append(output_mask.format_map(values))

    return converted


def _strip_trailing_punctuation(url: str) -> str:
    return url.rstrip(".,)>]}\n\r")


def _filename_from_headers(headers: Optional[Mapping[str, str]]) -> Optional[str]:
    content_disposition = headers.get("Content-Disposition") if headers else None
    if not content_disposition:
        return None

    match = re.search(r"filename\*=UTF-8''([^;]+)", content_disposition)
    if match:
        return unquote(match.group(1))

    match = re.search(r'filename="?([^";]+)"?', content_disposition)
    if match:
        return match.group(1)

    return None


def _extract_drive_file_id(parsed_url) -> Optional[str]:
    if parsed_url.path.startswith("/file/d/"):
        parts = parsed_url.path.split("/")
        try:
            file_index = parts.index("d") + 1
            return parts[file_index]
        except (ValueError, IndexError):
            return None

    query = parse_qs(parsed_url.query)
    for key in ("id", "fid"):
        if key in query and query[key]:
            return query[key][0]

    path_parts = parsed_url.path.split("/")
    if "uc" in path_parts:
        try:
            idx = path_parts.index("uc")
            if idx + 1 < len(path_parts):
                return path_parts[idx + 1]
        except ValueError:
            pass

    return None



def _extract_drive_folder_id(parsed_url) -> Optional[str]:
    parts = [part for part in parsed_url.path.split("/") if part]
    if "folders" in parts:
        idx = parts.index("folders")
        if idx + 1 < len(parts):
            return parts[idx + 1]

    return None



async def _download_google_drive_file(
    session: aiohttp.ClientSession, file_id: str
) -> Tuple[bytes, Optional[str]]:
    download_url = "https://drive.google.com/uc"
    params = {"export": "download", "id": file_id}

    async with session.get(download_url, params=params) as response:
        response.raise_for_status()
        content_type = response.headers.get("Content-Type", "")

        if "text/html" not in content_type:
            content = await response.read()
            filename = _filename_from_headers(response.headers)
            return content, filename or f"google-drive-{file_id}"

        page = await response.text()
        token_match = re.search(r"confirm=([0-9A-Za-z_]+)", page)
        if not token_match:
            raise ValueError(
                "Не удалось получить файл из Google Drive. Проверь, что доступ по ссылке открыт."
            )

        params["confirm"] = token_match.group(1)

    async with session.get(download_url, params=params) as response:
        response.raise_for_status()
        content = await response.read()
        filename = _filename_from_headers(response.headers)

    return content, filename or f"google-drive-{file_id}"



async def _download_google_drive_folder(folder_id: str) -> List[Tuple[bytes, Optional[str]]]:
    loop = asyncio.get_running_loop()

    with tempfile.TemporaryDirectory() as tmpdir:

        def _download_folder() -> List[str]:
            return gdown.download_folder(
                id=folder_id,
                output=tmpdir,
                quiet=True,
                use_cookies=False,
            ) or []

        try:
            downloaded_paths = await loop.run_in_executor(None, _download_folder)
        except Exception as exc:  # noqa: BLE001
            raise ValueError(
                "Не удалось скачать файлы из папки Google Drive. Проверь доступ по ссылке."
            ) from exc

        files: List[Tuple[bytes, Optional[str]]] = []
        for raw_path in downloaded_paths:
            path = Path(raw_path)
            if not path.is_file():
                continue
            try:
                relative_path = path.relative_to(tmpdir)
                relative_name = relative_path.as_posix()
            except ValueError:
                relative_name = path.name
            files.append((path.read_bytes(), relative_name))

        if not files:
            raise ValueError(
                "Не удалось найти файлы в папке Google Drive. Проверь, что доступ открыт для просмотра."
            )

        return files


async def _download_yandex_disk_file(
    session: aiohttp.ClientSession,
    public_key: str,
    path: Optional[str] = None,
    suggested_name: Optional[str] = None,
) -> Tuple[bytes, Optional[str]]:
    api_url = "https://cloud-api.yandex.net/v1/disk/public/resources/download"

    params = {"public_key": public_key}
    if path:
        params["path"] = path

    async with session.get(api_url, params=params) as meta_response:
        meta_response.raise_for_status()
        meta = await meta_response.json()

    href = meta.get("href")
    if not href:
        raise ValueError("Не удалось получить ссылку для скачивания с Яндекс Диска.")

    async with session.get(href) as file_response:
        file_response.raise_for_status()
        content = await file_response.read()
        filename = _filename_from_headers(file_response.headers) or suggested_name


    return content, filename



async def _fetch_yandex_resource_meta(
    session: aiohttp.ClientSession,
    public_key: str,
    path: Optional[str] = None,
    offset: Optional[int] = None,
) -> Mapping[str, Any]:
    api_url = "https://cloud-api.yandex.net/v1/disk/public/resources"
    params: dict[str, Any] = {"public_key": public_key, "limit": 1000}
    if path:
        params["path"] = path
    if offset is not None:
        params["offset"] = offset

    async with session.get(api_url, params=params) as response:
        response.raise_for_status()
        return await response.json()


async def _download_yandex_disk_folder(
    session: aiohttp.ClientSession,
    public_key: str,
    root_meta: Mapping[str, Any],
) -> List[Tuple[bytes, Optional[str]]]:
    results: List[Tuple[bytes, Optional[str]]] = []

    async def _walk(path: Optional[str], prefix: Path, meta: Mapping[str, Any]) -> None:
        embedded = meta.get("_embedded", {}) if isinstance(meta, Mapping) else {}
        items = embedded.get("items", []) if isinstance(embedded, Mapping) else []

        if not items and prefix == Path():
            raise ValueError("Не удалось найти файлы в папке на Яндекс Диске.")

        async def _process_items(current_items: Iterable[Mapping[str, Any]]) -> None:
            for item in current_items:
                if not isinstance(item, Mapping):
                    continue
                item_type = item.get("type")
                item_name = item.get("name") or "file"
                item_path = item.get("path")
                relative = (prefix / item_name).as_posix()

                if item_type == "file":
                    content, _ = await _download_yandex_disk_file(
                        session,
                        public_key,
                        path=item_path,
                        suggested_name=item_name,
                    )
                    results.append((content, relative))
                elif item_type == "dir":
                    child_meta = await _fetch_yandex_resource_meta(
                        session, public_key, path=item_path
                    )
                    await _walk(item_path, Path(relative), child_meta)

        await _process_items(items)

        embedded_meta = embedded if isinstance(embedded, Mapping) else {}
        total = embedded_meta.get("total", len(items)) or 0
        limit = embedded_meta.get("limit", len(items)) or len(items)
        if limit <= 0:
            limit = len(items) or 1
        offset = embedded_meta.get("offset", 0) or 0

        while offset + limit < total:
            offset += limit
            next_meta = await _fetch_yandex_resource_meta(
                session, public_key, path=path, offset=offset
            )
            next_embedded = (
                next_meta.get("_embedded", {}) if isinstance(next_meta, Mapping) else {}
            )
            next_items = next_embedded.get("items", []) if isinstance(next_embedded, Mapping) else []
            limit = next_embedded.get("limit", len(next_items)) or len(next_items)
            if limit <= 0:
                limit = len(next_items) or 1
            offset = next_embedded.get("offset", offset) or offset
            await _process_items(next_items)

    await _walk(None, Path(), root_meta)

    if not results:
        raise ValueError("Не удалось найти файлы в папке на Яндекс Диске.")

    return results


async def _download_files_from_link(url: str) -> List[Tuple[bytes, Optional[str]]]:
    parsed = urlparse(url)
    if parsed.scheme not in {"http", "https"}:
        raise ValueError("Похоже, что ссылка имеет неподдерживаемый формат.")

    domain = parsed.netloc.lower()


    if "drive.google.com" in domain:
        folder_id = _extract_drive_folder_id(parsed)
        if folder_id:
            return await _download_google_drive_folder(folder_id)

    async with aiohttp.ClientSession() as session:
        if "drive.google.com" in domain:
            file_id = _extract_drive_file_id(parsed)
            query_params = parse_qs(parsed.query)
            folder_id_fallback = query_params.get("id", [None])[0]

            if file_id:
                try:
                    content, filename = await _download_google_drive_file(session, file_id)
                    return [(content, filename)]
                except ValueError:
                    if folder_id_fallback and folder_id_fallback == file_id:
                        return await _download_google_drive_folder(folder_id_fallback)
                    raise

            if folder_id_fallback:
                return await _download_google_drive_folder(folder_id_fallback)

            raise ValueError("Не удалось определить идентификатор файла Google Drive.")

        if any(domain.endswith(part) for part in ("yadi.sk", "disk.yandex.ru")):
            root_meta = await _fetch_yandex_resource_meta(session, url)
            resource_type = root_meta.get("type") if isinstance(root_meta, Mapping) else None

            if resource_type == "file":
                content, filename = await _download_yandex_disk_file(
                    session, url, suggested_name=root_meta.get("name") if isinstance(root_meta, Mapping) else None
                )
                return [(content, filename)]

            if resource_type == "dir":
                return await _download_yandex_disk_folder(session, url, root_meta)

            raise ValueError("Не удалось определить тип ресурса Яндекс Диска по ссылке.")


    raise ValueError("Поддерживаются только ссылки на Google Drive и Яндекс Диск.")


async def handle_start(message: Message, state: FSMContext) -> None:
    await state.clear()
    await _answer_with_retry(
        message,
        "👋 Привет! Отправь мне маску текущей структуры строк файла.\n"
        "Используй плейсхолдеры в фигурных скобках, например:\n"
        "`{protocol}://{domain}:{username}:{password}`",
        parse_mode=ParseMode.MARKDOWN,
    )
    await state.set_state(ConversionStates.input_mask)


async def handle_cancel(message: Message, state: FSMContext) -> None:
    await state.clear()
    await _answer_with_retry(
        message,
        "Сбросил текущую операцию. Напиши /start, чтобы начать заново.",
    )


async def handle_input_mask(message: Message, state: FSMContext) -> None:
    mask = message.text or ""
    try:
        _mask_to_regex(mask)
    except ValueError as exc:
        await _answer_with_retry(message, str(exc))
        return

    await state.update_data(input_mask=mask)
    await state.set_state(ConversionStates.output_mask)
    await _answer_with_retry(
        message,
        "Отлично! Теперь отправь маску нужной структуры.\n"
        "Используй те же имена плейсхолдеров, например: `{username}:{password}`",
        parse_mode=ParseMode.MARKDOWN,
    )


async def handle_output_mask(message: Message, state: FSMContext) -> None:
    mask = message.text or ""
    if not PLACEHOLDER_PATTERN.search(mask):
        await _answer_with_retry(
            message,
            "В маске должен быть хотя бы один плейсхолдер в фигурных скобках.",
        )
        return

    await state.update_data(output_mask=mask)

    await state.set_state(ConversionStates.lines_per_file)
    await _answer_with_retry(
        message,
        "Если хочешь разделить результат на несколько файлов, введи количество строк на один файл.\n"
        "Отправь 0 или слово 'skip', чтобы получить один файл.",
    )


async def handle_lines_per_file(message: Message, state: FSMContext) -> None:
    text = (message.text or "").strip().lower()

    if not text:
        await _answer_with_retry(
            message,
            "Пожалуйста, введи число строк или 0, чтобы пропустить.",
        )
        return

    if text in {"skip", "0", "нет", "no"}:
        lines_per_file = 0
    else:
        try:
            lines_per_file = int(text)
        except ValueError:
            await _answer_with_retry(
                message,
                "Не удалось распознать число. Попробуй снова.",
            )
            return

        if lines_per_file <= 0:
            lines_per_file = 0

    await state.update_data(lines_per_file=lines_per_file)
    await state.set_state(ConversionStates.waiting_file)
    await _answer_with_retry(
        message,
        "Отлично! Теперь пришли файл в виде документа или ссылку на файл/папку. "
        "Я верну его в нужном формате.",
    )




def _output_stem_from_source(source_name: Optional[str]) -> str:
    if not source_name:
        return "converted"

    candidate = source_name.replace("\\", "/").split("/")[-1]
    stem = Path(candidate).stem
    sanitized = re.sub(r"[^A-Za-z0-9_-]+", "_", stem)
    return sanitized or "converted"


def _output_filename(stem: str, part_index: int, total_parts: int) -> str:
    if total_parts <= 1:
        return f"{stem}.txt"
    return f"{stem}_part_{part_index}.txt"


<<<<<<< HEAD
=======

>>>>>>> 69100269
def _zip_entries(entries: Iterable[Tuple[str, bytes]]) -> bytes:
    buffer = io.BytesIO()
    with zipfile.ZipFile(buffer, "w", zipfile.ZIP_DEFLATED) as zip_file:
        for relative_path, output_bytes in entries:
            zip_file.writestr(relative_path, output_bytes)
    return buffer.getvalue()


def _split_entries_into_archives(
    entries: List[Tuple[str, bytes]],
    archive_stem: str,
) -> Tuple[List[Tuple[str, bytes]], Optional[Tuple[str, int]]]:
    for relative_path, output_bytes in entries:
        if len(output_bytes) > MAX_TELEGRAM_FILE_SIZE:
            return [], (relative_path, len(output_bytes))

    archives: List[Tuple[str, bytes]] = []
    if not entries:
        return archives, None

    current_chunk: List[Tuple[str, bytes]] = []
    current_zip: Optional[bytes] = None

    for relative_path, output_bytes in entries:
        current_chunk.append((relative_path, output_bytes))
        current_zip = _zip_entries(current_chunk)

        if len(current_zip) > MAX_TELEGRAM_FILE_SIZE:
            current_chunk.pop()

            if current_chunk:
                archives.append(("", _zip_entries(current_chunk)))
            else:
                return [], (relative_path, len(output_bytes))

            current_chunk = [(relative_path, output_bytes)]
            current_zip = _zip_entries(current_chunk)

            if len(current_zip) > MAX_TELEGRAM_FILE_SIZE:
                return [], (relative_path, len(output_bytes))

    if current_chunk:
        assert current_zip is not None
        if len(current_zip) > MAX_TELEGRAM_FILE_SIZE:
            single_path, single_bytes = current_chunk[0]
            return [], (single_path, len(single_bytes))
        archives.append(("", current_zip))

    total_parts = len(archives)
    named_archives: List[Tuple[str, bytes]] = []
    for index, (_, archive_bytes) in enumerate(archives, start=1):
        if total_parts == 1:
            archive_name = f"{archive_stem}.zip"
        else:
            archive_name = f"{archive_stem}_part_{index}.zip"
        named_archives.append((archive_name, archive_bytes))

    return named_archives, None

<<<<<<< HEAD

=======
>>>>>>> 69100269
async def _convert_file_to_outputs(
    message: Message,
    state: FSMContext,
    file_content: bytes,
    source_name: Optional[str] = None,
) -> Optional[Tuple[str, List[Tuple[str, bytes]]]]:

    data = await state.get_data()
    input_mask = data.get("input_mask")
    output_mask = data.get("output_mask")

    lines_per_file = int(data.get("lines_per_file", 0) or 0)

    if not input_mask or not output_mask:
<<<<<<< HEAD
        await _answer_with_retry(
            message,
            "Сначала отправь маски с помощью команды /start.",
        )
=======
        await message.answer("Сначала отправь маски с помощью команды /start.")
>>>>>>> 69100269
        return None


    text = file_content.decode("utf-8", errors="ignore")
    try:
        converted_lines = _convert_lines(text.splitlines(), input_mask, output_mask)
    except ValueError as exc:
<<<<<<< HEAD
        await _answer_with_retry(
            message,
            f"Не удалось преобразовать файл: {exc}",
        )
        return None

    if not converted_lines:
        await _answer_with_retry(
            message,
            "Не удалось найти строки, подходящие под входную маску.",
        )
=======
        await message.answer(f"Не удалось преобразовать файл: {exc}")
        return None

    if not converted_lines:
        await message.answer("Не удалось найти строки, подходящие под входную маску.")
>>>>>>> 69100269
        return None

    if lines_per_file > 0:
        chunks = [
            converted_lines[idx : idx + lines_per_file]
            for idx in range(0, len(converted_lines), lines_per_file)
        ]
    else:
        chunks = [converted_lines]

    if len(chunks) > 1:
        details = f" для {source_name}" if source_name else ""
        await _answer_with_retry(
            message,
            f"Готово! Разбил результат на {len(chunks)} файла(ов){details}.",
        )

    stem = _output_stem_from_source(source_name)
    outputs: List[Tuple[str, bytes]] = []

    for idx, chunk in enumerate(chunks, start=1):
        output_bytes = "\n".join(chunk).encode("utf-8")
        filename = _output_filename(stem, idx, len(chunks))
        outputs.append((filename, output_bytes))

    return stem, outputs


async def handle_file(message: Message, state: FSMContext, bot: Bot) -> None:
    document = message.document
    if not document:
        await _answer_with_retry(
            message,
            "Пожалуйста, отправь файл как документ (не как фотографию).",
        )
        return

    file = await bot.get_file(document.file_id)
    buffer = io.BytesIO()
    await bot.download_file(file.file_path, buffer)
    buffer.seek(0)

    result = await _convert_file_to_outputs(
        message,
        state,
        buffer.read(),
        source_name=document.file_name,
    )

    if not result:
        return

    stem, outputs = result

    if len(outputs) == 1:
        filename, output_bytes = outputs[0]
        caption = (
            f"Готово! Вот преобразованный файл для {document.file_name}."
            if document.file_name
            else "Готово! Вот преобразованный файл."
        )
        if not await _send_document(message, output_bytes, filename, caption):
            return
    else:
        caption_base = (
<<<<<<< HEAD
=======

>>>>>>> 69100269
            f"Готово! Вот архив с результатами для {document.file_name}."
            if document.file_name
            else "Готово! Вот архив с результатами."
        )

        archives, oversized = _split_entries_into_archives(outputs, stem)
        if oversized:
            filename, size = oversized
            size_mb = size / (1024 * 1024)
<<<<<<< HEAD
            await _answer_with_retry(
                message,
                "Не удалось отправить файл "
                f"{filename}, потому что его размер после конвертации составляет {size_mb:.1f} МБ. "
                "Попробуй уменьшить размер результата, например, уменьшив число строк в одном файле.",
=======
            await message.answer(
                "Не удалось отправить файл "
                f"{filename}, потому что его размер после конвертации составляет {size_mb:.1f} МБ. "
                "Попробуй уменьшить размер результата, например, уменьшив число строк в одном файле."
>>>>>>> 69100269
            )
            return

        if not archives:
<<<<<<< HEAD
            await _answer_with_retry(
                message,
                "Не удалось подготовить архив для отправки.",
            )
            return

        if len(archives) > 1:
            await _answer_with_retry(
                message,
                "Итоговый архив получился слишком большим, поэтому разбил результаты на "
                f"{len(archives)} части.",
=======
            await message.answer("Не удалось подготовить архив для отправки.")
            return

        if len(archives) > 1:
            await message.answer(
                "Итоговый архив получился слишком большим, поэтому разбил результаты на "
                f"{len(archives)} части."
>>>>>>> 69100269
            )

        total_parts = len(archives)
        for index, (archive_name, archive_bytes) in enumerate(archives, start=1):
            caption = caption_base
            if total_parts > 1:
                caption = f"{caption_base} Часть {index} из {total_parts}."
<<<<<<< HEAD
            if index > 1:
                await asyncio.sleep(1)
            if not await _send_document(message, archive_bytes, archive_name, caption):
                return

        await _answer_with_retry(message, "Обработка завершена.")

=======
            if not await _send_document(message, archive_bytes, archive_name, caption):
                return

>>>>>>> 69100269
    await state.clear()


async def handle_file_link(message: Message, state: FSMContext) -> None:
    text = (message.text or "").strip()
    match = URL_PATTERN.search(text)
    if not match:
        await _answer_with_retry(
            message,
            "Пожалуйста, отправь документ или ссылку на файл/папку в Google Drive или на Яндекс Диске.",
        )
        return

    url = _strip_trailing_punctuation(match.group(0))

    try:
        files = await _download_files_from_link(url)
    except ValueError as exc:
        await _answer_with_retry(message, str(exc))
        return
    except aiohttp.ClientError:
        await _answer_with_retry(
            message,
            "Не удалось скачать файл по ссылке. Попробуй позже или отправь документ.",
        )
        return

    if not files:
        await _answer_with_retry(
            message,
            "Не удалось найти файлы по указанной ссылке.",
        )
        return

    if len(files) > 1:
        await _answer_with_retry(
            message,
            f"Нашёл {len(files)} файла(ов) по ссылке. Начинаю обработку...",
        )

    converted_entries: List[Tuple[str, bytes]] = []
    archive_stem: Optional[str] = None
    single_source_name: Optional[str] = None
    success_any = False

    for content, name in sorted(files, key=lambda item: item[1] or ""):
        result = await _convert_file_to_outputs(message, state, content, source_name=name)
        if not result:
            continue

        success_any = True
        stem, outputs = result
        if len(files) == 1:
            archive_stem = stem
            single_source_name = name

        for filename, output_bytes in outputs:
            relative_path = filename
            if len(files) > 1:
                relative_path = f"{stem}/{filename}"
            converted_entries.append((relative_path, output_bytes))

    if not success_any:
        return

    await state.clear()

    if not converted_entries:
<<<<<<< HEAD
        await _answer_with_retry(
            message,
            "Не удалось подготовить файлы для отправки.",
        )
=======
        await message.answer("Не удалось подготовить файлы для отправки.")
>>>>>>> 69100269
        return

    if len(converted_entries) == 1 and len(files) == 1:
        filename, output_bytes = converted_entries[0]
        caption = (
            f"Готово! Вот преобразованный файл для {single_source_name}."
            if single_source_name
            else "Готово! Вот преобразованный файл."
        )

        await _send_document(message, output_bytes, filename, caption)
        return

    archive_stem = "converted_files" if len(files) > 1 else (archive_stem or "converted")

    caption_base = "Готово! Вот архив с результатами."
    if len(files) > 1:
        caption_base = (
            "Готово! Обработал все доступные файлы по ссылке. Вот архив с результатами."
        )
    elif single_source_name:
        caption_base = f"Готово! Вот архив с результатами для {single_source_name}."

    archives, oversized = _split_entries_into_archives(converted_entries, archive_stem)
    if oversized:
        filename, size = oversized
        size_mb = size / (1024 * 1024)
<<<<<<< HEAD
        await _answer_with_retry(
            message,
            "Не удалось отправить файл "
            f"{filename}, потому что его размер после конвертации составляет {size_mb:.1f} МБ. "
            "Попробуй уменьшить размер результата, например, уменьшив число строк в одном файле.",
=======
        await message.answer(
            "Не удалось отправить файл "
            f"{filename}, потому что его размер после конвертации составляет {size_mb:.1f} МБ. "
            "Попробуй уменьшить размер результата, например, уменьшив число строк в одном файле."
>>>>>>> 69100269
        )
        return

    if not archives:
<<<<<<< HEAD
        await _answer_with_retry(
            message,
            "Не удалось подготовить архив для отправки.",
        )
        return

    if len(archives) > 1:
        await _answer_with_retry(
            message,
            "Итоговый архив получился слишком большим, поэтому разбил результаты на "
            f"{len(archives)} части.",
=======
        await message.answer("Не удалось подготовить архив для отправки.")
        return

    if len(archives) > 1:
        await message.answer(
            "Итоговый архив получился слишком большим, поэтому разбил результаты на "
            f"{len(archives)} части."
>>>>>>> 69100269
        )

    total_parts = len(archives)
    for index, (archive_name, archive_bytes) in enumerate(archives, start=1):
        caption = caption_base
        if total_parts > 1:
            caption = f"{caption_base} Часть {index} из {total_parts}."
<<<<<<< HEAD
        if index > 1:
            await asyncio.sleep(1)
        if not await _send_document(message, archive_bytes, archive_name, caption):
            return

    await _answer_with_retry(message, "Обработка завершена.")
=======
        if not await _send_document(message, archive_bytes, archive_name, caption):
            return

>>>>>>> 69100269


    try:
        await message.answer_document(
            BufferedInputFile(archive_buffer.getvalue(), filename=archive_name),
            caption=caption,
        )
    except TelegramBadRequest:
        await message.answer(
            "Не удалось отправить файл. Попробуй файл меньшего размера."
        )

async def main() -> None:
    load_dotenv()
    token = os.environ.get("BOT_TOKEN")
    if not token:
        raise RuntimeError("Укажите токен бота в переменной окружения BOT_TOKEN")

    logging.basicConfig(level=logging.INFO)

    bot = Bot(token=token, parse_mode=ParseMode.HTML)
    dp = Dispatcher()

    dp.message.register(handle_start, CommandStart())
    dp.message.register(handle_cancel, Command(commands=["cancel"]))
    dp.message.register(handle_file, ConversionStates.waiting_file, F.document)
    dp.message.register(handle_file_link, ConversionStates.waiting_file, F.text)

    dp.message.register(handle_lines_per_file, ConversionStates.lines_per_file, F.text)

    dp.message.register(handle_output_mask, ConversionStates.output_mask, F.text)
    dp.message.register(handle_input_mask, ConversionStates.input_mask, F.text)

    await dp.start_polling(bot)


if __name__ == "__main__":
    try:
        asyncio.run(main())
    except (KeyboardInterrupt, SystemExit):
        pass<|MERGE_RESOLUTION|>--- conflicted
+++ resolved
@@ -37,7 +37,6 @@
     size = len(file_bytes)
     if size > MAX_TELEGRAM_FILE_SIZE:
         size_mb = size / (1024 * 1024)
-<<<<<<< HEAD
         await _answer_with_retry(
             message,
             (
@@ -109,28 +108,7 @@
             return
 
     logging.warning("Failed to send message '%s' after retries", text)
-=======
-        await message.answer(
-            (
-                "Не удалось отправить файл, потому что его размер превышает ограничение Telegram "
-                f"({size_mb:.1f} МБ). Попробуй уменьшить размер файла или разбить результат на части."
-            )
-        )
-        return False
-
-    try:
-        await message.answer_document(
-            BufferedInputFile(file_bytes, filename=filename),
-            caption=caption,
-        )
-        return True
-    except (TelegramBadRequest, aiohttp.ClientError, ConnectionError) as exc:
-        logging.exception("Failed to send document %s", filename, exc_info=exc)
-        await message.answer(
-            "Не удалось отправить файл из-за проблемы с соединением. Попробуй ещё раз чуть позже."
-        )
-        return False
->>>>>>> 69100269
+
 
 
 class ConversionStates(StatesGroup):
@@ -600,10 +578,7 @@
     return f"{stem}_part_{part_index}.txt"
 
 
-<<<<<<< HEAD
-=======
-
->>>>>>> 69100269
+
 def _zip_entries(entries: Iterable[Tuple[str, bytes]]) -> bytes:
     buffer = io.BytesIO()
     with zipfile.ZipFile(buffer, "w", zipfile.ZIP_DEFLATED) as zip_file:
@@ -663,10 +638,6 @@
 
     return named_archives, None
 
-<<<<<<< HEAD
-
-=======
->>>>>>> 69100269
 async def _convert_file_to_outputs(
     message: Message,
     state: FSMContext,
@@ -681,14 +652,11 @@
     lines_per_file = int(data.get("lines_per_file", 0) or 0)
 
     if not input_mask or not output_mask:
-<<<<<<< HEAD
         await _answer_with_retry(
             message,
             "Сначала отправь маски с помощью команды /start.",
         )
-=======
-        await message.answer("Сначала отправь маски с помощью команды /start.")
->>>>>>> 69100269
+
         return None
 
 
@@ -696,7 +664,6 @@
     try:
         converted_lines = _convert_lines(text.splitlines(), input_mask, output_mask)
     except ValueError as exc:
-<<<<<<< HEAD
         await _answer_with_retry(
             message,
             f"Не удалось преобразовать файл: {exc}",
@@ -708,13 +675,7 @@
             message,
             "Не удалось найти строки, подходящие под входную маску.",
         )
-=======
-        await message.answer(f"Не удалось преобразовать файл: {exc}")
-        return None
-
-    if not converted_lines:
-        await message.answer("Не удалось найти строки, подходящие под входную маску.")
->>>>>>> 69100269
+
         return None
 
     if lines_per_file > 0:
@@ -780,10 +741,7 @@
             return
     else:
         caption_base = (
-<<<<<<< HEAD
-=======
-
->>>>>>> 69100269
+
             f"Готово! Вот архив с результатами для {document.file_name}."
             if document.file_name
             else "Готово! Вот архив с результатами."
@@ -793,23 +751,16 @@
         if oversized:
             filename, size = oversized
             size_mb = size / (1024 * 1024)
-<<<<<<< HEAD
             await _answer_with_retry(
                 message,
                 "Не удалось отправить файл "
                 f"{filename}, потому что его размер после конвертации составляет {size_mb:.1f} МБ. "
                 "Попробуй уменьшить размер результата, например, уменьшив число строк в одном файле.",
-=======
-            await message.answer(
-                "Не удалось отправить файл "
-                f"{filename}, потому что его размер после конвертации составляет {size_mb:.1f} МБ. "
-                "Попробуй уменьшить размер результата, например, уменьшив число строк в одном файле."
->>>>>>> 69100269
+
             )
             return
 
         if not archives:
-<<<<<<< HEAD
             await _answer_with_retry(
                 message,
                 "Не удалось подготовить архив для отправки.",
@@ -821,15 +772,7 @@
                 message,
                 "Итоговый архив получился слишком большим, поэтому разбил результаты на "
                 f"{len(archives)} части.",
-=======
-            await message.answer("Не удалось подготовить архив для отправки.")
-            return
-
-        if len(archives) > 1:
-            await message.answer(
-                "Итоговый архив получился слишком большим, поэтому разбил результаты на "
-                f"{len(archives)} части."
->>>>>>> 69100269
+
             )
 
         total_parts = len(archives)
@@ -837,7 +780,6 @@
             caption = caption_base
             if total_parts > 1:
                 caption = f"{caption_base} Часть {index} из {total_parts}."
-<<<<<<< HEAD
             if index > 1:
                 await asyncio.sleep(1)
             if not await _send_document(message, archive_bytes, archive_name, caption):
@@ -845,11 +787,7 @@
 
         await _answer_with_retry(message, "Обработка завершена.")
 
-=======
-            if not await _send_document(message, archive_bytes, archive_name, caption):
-                return
-
->>>>>>> 69100269
+
     await state.clear()
 
 
@@ -918,14 +856,11 @@
     await state.clear()
 
     if not converted_entries:
-<<<<<<< HEAD
         await _answer_with_retry(
             message,
             "Не удалось подготовить файлы для отправки.",
         )
-=======
-        await message.answer("Не удалось подготовить файлы для отправки.")
->>>>>>> 69100269
+
         return
 
     if len(converted_entries) == 1 and len(files) == 1:
@@ -953,23 +888,16 @@
     if oversized:
         filename, size = oversized
         size_mb = size / (1024 * 1024)
-<<<<<<< HEAD
         await _answer_with_retry(
             message,
             "Не удалось отправить файл "
             f"{filename}, потому что его размер после конвертации составляет {size_mb:.1f} МБ. "
             "Попробуй уменьшить размер результата, например, уменьшив число строк в одном файле.",
-=======
-        await message.answer(
-            "Не удалось отправить файл "
-            f"{filename}, потому что его размер после конвертации составляет {size_mb:.1f} МБ. "
-            "Попробуй уменьшить размер результата, например, уменьшив число строк в одном файле."
->>>>>>> 69100269
+
         )
         return
 
     if not archives:
-<<<<<<< HEAD
         await _answer_with_retry(
             message,
             "Не удалось подготовить архив для отправки.",
@@ -981,15 +909,7 @@
             message,
             "Итоговый архив получился слишком большим, поэтому разбил результаты на "
             f"{len(archives)} части.",
-=======
-        await message.answer("Не удалось подготовить архив для отправки.")
-        return
-
-    if len(archives) > 1:
-        await message.answer(
-            "Итоговый архив получился слишком большим, поэтому разбил результаты на "
-            f"{len(archives)} части."
->>>>>>> 69100269
+
         )
 
     total_parts = len(archives)
@@ -997,18 +917,13 @@
         caption = caption_base
         if total_parts > 1:
             caption = f"{caption_base} Часть {index} из {total_parts}."
-<<<<<<< HEAD
         if index > 1:
             await asyncio.sleep(1)
         if not await _send_document(message, archive_bytes, archive_name, caption):
             return
 
     await _answer_with_retry(message, "Обработка завершена.")
-=======
-        if not await _send_document(message, archive_bytes, archive_name, caption):
-            return
-
->>>>>>> 69100269
+
 
 
     try:
