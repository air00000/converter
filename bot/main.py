import asyncio
import io
import logging
import os
import re
import tempfile
import zipfile
from pathlib import Path
from typing import Any, Iterable, List, Mapping, Optional, Tuple
from urllib.parse import parse_qs, unquote, urlparse

import aiohttp
import gdown

from aiogram import Bot, Dispatcher, F
from aiogram.enums import ParseMode
from aiogram.exceptions import TelegramBadRequest
from aiogram.filters import Command, CommandStart
from aiogram.fsm.context import FSMContext
from aiogram.fsm.state import State, StatesGroup
from aiogram.types import BufferedInputFile, Message
from dotenv import load_dotenv


PLACEHOLDER_PATTERN = re.compile(r"\{([a-zA-Z_][\w-]*)\}")
URL_PATTERN = re.compile(r"https?://\S+")


class ConversionStates(StatesGroup):
    input_mask = State()
    output_mask = State()
    lines_per_file = State()
    waiting_file = State()


def _extract_placeholders(mask: str) -> List[str]:
    return [match.group(1) for match in PLACEHOLDER_PATTERN.finditer(mask)]


def _mask_to_regex(mask: str) -> re.Pattern[str]:
    placeholders = list(PLACEHOLDER_PATTERN.finditer(mask))
    if not placeholders:
        raise ValueError("Маска должна содержать хотя бы один плейсхолдер в фигурных скобках.")

    pattern_parts: List[str] = []
    last_index = 0

    for idx, placeholder in enumerate(placeholders):
        pattern_parts.append(re.escape(mask[last_index : placeholder.start()]))
        name = placeholder.group(1)
        quantifier = ".+" if idx == len(placeholders) - 1 else ".+?"
        pattern_parts.append(f"(?P<{name}>{quantifier})")
        last_index = placeholder.end()

    pattern_parts.append(re.escape(mask[last_index:]))
    pattern = "".join(pattern_parts)
    return re.compile(rf"^{pattern}$")


def _convert_lines(lines: Iterable[str], input_mask: str, output_mask: str) -> List[str]:
    regex = _mask_to_regex(input_mask)
    required_fields = set(_extract_placeholders(output_mask))
    converted: List[str] = []

    for raw_line in lines:
        line = raw_line.strip()
        if not line:
            continue

        match = regex.match(line)
        if not match:
            continue

        values = match.groupdict()

        missing = required_fields.difference(values)
        if missing:
            raise ValueError(
                "В выходной маске используются отсутствующие поля: " + ", ".join(sorted(missing))
            )

        converted.append(output_mask.format_map(values))

    return converted


def _strip_trailing_punctuation(url: str) -> str:
    return url.rstrip(".,)>]}\n\r")


def _filename_from_headers(headers: Optional[Mapping[str, str]]) -> Optional[str]:
    content_disposition = headers.get("Content-Disposition") if headers else None
    if not content_disposition:
        return None

    match = re.search(r"filename\*=UTF-8''([^;]+)", content_disposition)
    if match:
        return unquote(match.group(1))

    match = re.search(r'filename="?([^";]+)"?', content_disposition)
    if match:
        return match.group(1)

    return None


def _extract_drive_file_id(parsed_url) -> Optional[str]:
    if parsed_url.path.startswith("/file/d/"):
        parts = parsed_url.path.split("/")
        try:
            file_index = parts.index("d") + 1
            return parts[file_index]
        except (ValueError, IndexError):
            return None

    query = parse_qs(parsed_url.query)
    for key in ("id", "fid"):
        if key in query and query[key]:
            return query[key][0]

    path_parts = parsed_url.path.split("/")
    if "uc" in path_parts:
        try:
            idx = path_parts.index("uc")
            if idx + 1 < len(path_parts):
                return path_parts[idx + 1]
        except ValueError:
            pass

    return None



def _extract_drive_folder_id(parsed_url) -> Optional[str]:
    parts = [part for part in parsed_url.path.split("/") if part]
    if "folders" in parts:
        idx = parts.index("folders")
        if idx + 1 < len(parts):
            return parts[idx + 1]

    return None



async def _download_google_drive_file(
    session: aiohttp.ClientSession, file_id: str
) -> Tuple[bytes, Optional[str]]:
    download_url = "https://drive.google.com/uc"
    params = {"export": "download", "id": file_id}

    async with session.get(download_url, params=params) as response:
        response.raise_for_status()
        content_type = response.headers.get("Content-Type", "")

        if "text/html" not in content_type:
            content = await response.read()
            filename = _filename_from_headers(response.headers)
            return content, filename or f"google-drive-{file_id}"

        page = await response.text()
        token_match = re.search(r"confirm=([0-9A-Za-z_]+)", page)
        if not token_match:
            raise ValueError(
                "Не удалось получить файл из Google Drive. Проверь, что доступ по ссылке открыт."
            )

        params["confirm"] = token_match.group(1)

    async with session.get(download_url, params=params) as response:
        response.raise_for_status()
        content = await response.read()
        filename = _filename_from_headers(response.headers)

    return content, filename or f"google-drive-{file_id}"



async def _download_google_drive_folder(folder_id: str) -> List[Tuple[bytes, Optional[str]]]:
    loop = asyncio.get_running_loop()

    with tempfile.TemporaryDirectory() as tmpdir:

        def _download_folder() -> List[str]:
            return gdown.download_folder(
                id=folder_id,
                output=tmpdir,
                quiet=True,
                use_cookies=False,
            ) or []

        try:
            downloaded_paths = await loop.run_in_executor(None, _download_folder)
        except Exception as exc:  # noqa: BLE001
            raise ValueError(
                "Не удалось скачать файлы из папки Google Drive. Проверь доступ по ссылке."
            ) from exc

        files: List[Tuple[bytes, Optional[str]]] = []
        for raw_path in downloaded_paths:
            path = Path(raw_path)
            if not path.is_file():
                continue
            try:
                relative_path = path.relative_to(tmpdir)
                relative_name = relative_path.as_posix()
            except ValueError:
                relative_name = path.name
            files.append((path.read_bytes(), relative_name))

        if not files:
            raise ValueError(
                "Не удалось найти файлы в папке Google Drive. Проверь, что доступ открыт для просмотра."
            )

        return files


async def _download_yandex_disk_file(
    session: aiohttp.ClientSession,
    public_key: str,
    path: Optional[str] = None,
    suggested_name: Optional[str] = None,
) -> Tuple[bytes, Optional[str]]:
    api_url = "https://cloud-api.yandex.net/v1/disk/public/resources/download"

    params = {"public_key": public_key}
    if path:
        params["path"] = path

    async with session.get(api_url, params=params) as meta_response:
        meta_response.raise_for_status()
        meta = await meta_response.json()

    href = meta.get("href")
    if not href:
        raise ValueError("Не удалось получить ссылку для скачивания с Яндекс Диска.")

    async with session.get(href) as file_response:
        file_response.raise_for_status()
        content = await file_response.read()
        filename = _filename_from_headers(file_response.headers) or suggested_name


    return content, filename



async def _fetch_yandex_resource_meta(
    session: aiohttp.ClientSession,
    public_key: str,
    path: Optional[str] = None,
    offset: Optional[int] = None,
) -> Mapping[str, Any]:
    api_url = "https://cloud-api.yandex.net/v1/disk/public/resources"
    params: dict[str, Any] = {"public_key": public_key, "limit": 1000}
    if path:
        params["path"] = path
    if offset is not None:
        params["offset"] = offset

    async with session.get(api_url, params=params) as response:
        response.raise_for_status()
        return await response.json()


async def _download_yandex_disk_folder(
    session: aiohttp.ClientSession,
    public_key: str,
    root_meta: Mapping[str, Any],
) -> List[Tuple[bytes, Optional[str]]]:
    results: List[Tuple[bytes, Optional[str]]] = []

    async def _walk(path: Optional[str], prefix: Path, meta: Mapping[str, Any]) -> None:
        embedded = meta.get("_embedded", {}) if isinstance(meta, Mapping) else {}
        items = embedded.get("items", []) if isinstance(embedded, Mapping) else []

        if not items and prefix == Path():
            raise ValueError("Не удалось найти файлы в папке на Яндекс Диске.")

        async def _process_items(current_items: Iterable[Mapping[str, Any]]) -> None:
            for item in current_items:
                if not isinstance(item, Mapping):
                    continue
                item_type = item.get("type")
                item_name = item.get("name") or "file"
                item_path = item.get("path")
                relative = (prefix / item_name).as_posix()

                if item_type == "file":
                    content, _ = await _download_yandex_disk_file(
                        session,
                        public_key,
                        path=item_path,
                        suggested_name=item_name,
                    )
                    results.append((content, relative))
                elif item_type == "dir":
                    child_meta = await _fetch_yandex_resource_meta(
                        session, public_key, path=item_path
                    )
                    await _walk(item_path, Path(relative), child_meta)

        await _process_items(items)

        embedded_meta = embedded if isinstance(embedded, Mapping) else {}
        total = embedded_meta.get("total", len(items)) or 0
        limit = embedded_meta.get("limit", len(items)) or len(items)
        if limit <= 0:
            limit = len(items) or 1
        offset = embedded_meta.get("offset", 0) or 0

        while offset + limit < total:
            offset += limit
            next_meta = await _fetch_yandex_resource_meta(
                session, public_key, path=path, offset=offset
            )
            next_embedded = (
                next_meta.get("_embedded", {}) if isinstance(next_meta, Mapping) else {}
            )
            next_items = next_embedded.get("items", []) if isinstance(next_embedded, Mapping) else []
            limit = next_embedded.get("limit", len(next_items)) or len(next_items)
            if limit <= 0:
                limit = len(next_items) or 1
            offset = next_embedded.get("offset", offset) or offset
            await _process_items(next_items)

    await _walk(None, Path(), root_meta)

    if not results:
        raise ValueError("Не удалось найти файлы в папке на Яндекс Диске.")

    return results


async def _download_files_from_link(url: str) -> List[Tuple[bytes, Optional[str]]]:
    parsed = urlparse(url)
    if parsed.scheme not in {"http", "https"}:
        raise ValueError("Похоже, что ссылка имеет неподдерживаемый формат.")

    domain = parsed.netloc.lower()


    if "drive.google.com" in domain:
        folder_id = _extract_drive_folder_id(parsed)
        if folder_id:
            return await _download_google_drive_folder(folder_id)

    async with aiohttp.ClientSession() as session:
        if "drive.google.com" in domain:
            file_id = _extract_drive_file_id(parsed)
            query_params = parse_qs(parsed.query)
            folder_id_fallback = query_params.get("id", [None])[0]

            if file_id:
                try:
                    content, filename = await _download_google_drive_file(session, file_id)
                    return [(content, filename)]
                except ValueError:
                    if folder_id_fallback and folder_id_fallback == file_id:
                        return await _download_google_drive_folder(folder_id_fallback)
                    raise

            if folder_id_fallback:
                return await _download_google_drive_folder(folder_id_fallback)

            raise ValueError("Не удалось определить идентификатор файла Google Drive.")

        if any(domain.endswith(part) for part in ("yadi.sk", "disk.yandex.ru")):
            root_meta = await _fetch_yandex_resource_meta(session, url)
            resource_type = root_meta.get("type") if isinstance(root_meta, Mapping) else None

            if resource_type == "file":
                content, filename = await _download_yandex_disk_file(
                    session, url, suggested_name=root_meta.get("name") if isinstance(root_meta, Mapping) else None
                )
                return [(content, filename)]

            if resource_type == "dir":
                return await _download_yandex_disk_folder(session, url, root_meta)

            raise ValueError("Не удалось определить тип ресурса Яндекс Диска по ссылке.")


    raise ValueError("Поддерживаются только ссылки на Google Drive и Яндекс Диск.")


async def handle_start(message: Message, state: FSMContext) -> None:
    await state.clear()
    await message.answer(
        "👋 Привет! Отправь мне маску текущей структуры строк файла.\n"
        "Используй плейсхолдеры в фигурных скобках, например:\n"
        "`{protocol}://{domain}:{username}:{password}`",
        parse_mode=ParseMode.MARKDOWN,
    )
    await state.set_state(ConversionStates.input_mask)


async def handle_cancel(message: Message, state: FSMContext) -> None:
    await state.clear()
    await message.answer("Сбросил текущую операцию. Напиши /start, чтобы начать заново.")


async def handle_input_mask(message: Message, state: FSMContext) -> None:
    mask = message.text or ""
    try:
        _mask_to_regex(mask)
    except ValueError as exc:
        await message.answer(str(exc))
        return

    await state.update_data(input_mask=mask)
    await state.set_state(ConversionStates.output_mask)
    await message.answer(
        "Отлично! Теперь отправь маску нужной структуры.\n"
        "Используй те же имена плейсхолдеров, например: `{username}:{password}`",
        parse_mode=ParseMode.MARKDOWN,
    )


async def handle_output_mask(message: Message, state: FSMContext) -> None:
    mask = message.text or ""
    if not PLACEHOLDER_PATTERN.search(mask):
        await message.answer("В маске должен быть хотя бы один плейсхолдер в фигурных скобках.")
        return

    await state.update_data(output_mask=mask)

    await state.set_state(ConversionStates.lines_per_file)
    await message.answer(
        "Если хочешь разделить результат на несколько файлов, введи количество строк на один файл.\n"
        "Отправь 0 или слово 'skip', чтобы получить один файл.",
    )


async def handle_lines_per_file(message: Message, state: FSMContext) -> None:
    text = (message.text or "").strip().lower()

    if not text:
        await message.answer("Пожалуйста, введи число строк или 0, чтобы пропустить.")
        return

    if text in {"skip", "0", "нет", "no"}:
        lines_per_file = 0
    else:
        try:
            lines_per_file = int(text)
        except ValueError:
            await message.answer("Не удалось распознать число. Попробуй снова.")
            return

        if lines_per_file <= 0:
            lines_per_file = 0

    await state.update_data(lines_per_file=lines_per_file)
    await state.set_state(ConversionStates.waiting_file)
    await message.answer(
        "Отлично! Теперь пришли файл в виде документа или ссылку на файл/папку. "
        "Я верну его в нужном формате."
    )




def _output_stem_from_source(source_name: Optional[str]) -> str:
    if not source_name:
        return "converted"

    candidate = source_name.replace("\\", "/").split("/")[-1]
    stem = Path(candidate).stem
    sanitized = re.sub(r"[^A-Za-z0-9_-]+", "_", stem)
    return sanitized or "converted"


def _output_filename(stem: str, part_index: int, total_parts: int) -> str:
    if total_parts <= 1:
        return f"{stem}.txt"
    return f"{stem}_part_{part_index}.txt"


async def _convert_file_to_outputs(
    message: Message,
    state: FSMContext,
    file_content: bytes,
    source_name: Optional[str] = None,
) -> Optional[Tuple[str, List[Tuple[str, bytes]]]]:

    data = await state.get_data()
    input_mask = data.get("input_mask")
    output_mask = data.get("output_mask")

    lines_per_file = int(data.get("lines_per_file", 0) or 0)

    if not input_mask or not output_mask:
        await message.answer("Сначала отправь маски с помощью команды /start.")
        return None


    text = file_content.decode("utf-8", errors="ignore")
    try:
        converted_lines = _convert_lines(text.splitlines(), input_mask, output_mask)
    except ValueError as exc:
        await message.answer(f"Не удалось преобразовать файл: {exc}")
        return None

    if not converted_lines:
        await message.answer("Не удалось найти строки, подходящие под входную маску.")
        return None

    if lines_per_file > 0:
        chunks = [
            converted_lines[idx : idx + lines_per_file]
            for idx in range(0, len(converted_lines), lines_per_file)
        ]
    else:
        chunks = [converted_lines]

    if len(chunks) > 1:
        details = f" для {source_name}" if source_name else ""
        await message.answer(
            f"Готово! Разбил результат на {len(chunks)} файла(ов){details}."
        )

    stem = _output_stem_from_source(source_name)
    outputs: List[Tuple[str, bytes]] = []

    for idx, chunk in enumerate(chunks, start=1):
        output_bytes = "\n".join(chunk).encode("utf-8")
        filename = _output_filename(stem, idx, len(chunks))
        outputs.append((filename, output_bytes))

    return stem, outputs


async def handle_file(message: Message, state: FSMContext, bot: Bot) -> None:
    document = message.document
    if not document:
        await message.answer("Пожалуйста, отправь файл как документ (не как фотографию).")
        return

    file = await bot.get_file(document.file_id)
    buffer = io.BytesIO()
    await bot.download_file(file.file_path, buffer)
    buffer.seek(0)

    result = await _convert_file_to_outputs(
        message,
        state,
        buffer.read(),
        source_name=document.file_name,
    )

    if not result:
        return

    stem, outputs = result

    if len(outputs) == 1:
        filename, output_bytes = outputs[0]
        caption = (
            f"Готово! Вот преобразованный файл для {document.file_name}."
            if document.file_name
            else "Готово! Вот преобразованный файл."
        )
        output_file = BufferedInputFile(output_bytes, filename=filename)
        try:
            await message.answer_document(output_file, caption=caption)
        except TelegramBadRequest:
            await message.answer(
                "Не удалось отправить файл. Попробуй файл меньшего размера."
            )
            return
    else:
        archive_name = f"{stem}.zip"
        archive_buffer = io.BytesIO()
        with zipfile.ZipFile(archive_buffer, "w", zipfile.ZIP_DEFLATED) as zip_file:
            for filename, output_bytes in outputs:
                zip_file.writestr(filename, output_bytes)
        archive_buffer.seek(0)

        caption = (
            f"Готово! Вот архив с результатами для {document.file_name}."
            if document.file_name
            else "Готово! Вот архив с результатами."
        )

        try:
            await message.answer_document(
                BufferedInputFile(archive_buffer.getvalue(), filename=archive_name),
                caption=caption,
            )
        except TelegramBadRequest:
            await message.answer(
                "Не удалось отправить файл. Попробуй файл меньшего размера."
            )
            return

    await state.clear()


async def handle_file_link(message: Message, state: FSMContext) -> None:
    text = (message.text or "").strip()
    match = URL_PATTERN.search(text)
    if not match:
        await message.answer(
            "Пожалуйста, отправь документ или ссылку на файл/папку в Google Drive или на Яндекс Диске."
        )
        return

    url = _strip_trailing_punctuation(match.group(0))

    try:
        files = await _download_files_from_link(url)
    except ValueError as exc:
        await message.answer(str(exc))
        return
    except aiohttp.ClientError:
        await message.answer("Не удалось скачать файл по ссылке. Попробуй позже или отправь документ.")
        return

    if not files:
        await message.answer("Не удалось найти файлы по указанной ссылке.")
        return

    if len(files) > 1:
        await message.answer(
            f"Нашёл {len(files)} файла(ов) по ссылке. Начинаю обработку..."
        )

    converted_entries: List[Tuple[str, bytes]] = []
    archive_stem: Optional[str] = None
    single_source_name: Optional[str] = None
    success_any = False

    for content, name in sorted(files, key=lambda item: item[1] or ""):
        result = await _convert_file_to_outputs(message, state, content, source_name=name)
        if not result:
            continue

        success_any = True
        stem, outputs = result
        if len(files) == 1:
            archive_stem = stem
            single_source_name = name

        for filename, output_bytes in outputs:
            relative_path = filename
            if len(files) > 1:
                relative_path = f"{stem}/{filename}"
            converted_entries.append((relative_path, output_bytes))

<<<<<<< HEAD
    if not success_any:
        return

    await state.clear()

    if not converted_entries:
        await message.answer("Не удалось подготовить файлы для отправки.")
        return

    if len(converted_entries) == 1 and len(files) == 1:
        filename, output_bytes = converted_entries[0]
        caption = (
            f"Готово! Вот преобразованный файл для {single_source_name}."
            if single_source_name
            else "Готово! Вот преобразованный файл."
        )

        try:
            await message.answer_document(
                BufferedInputFile(output_bytes, filename=filename),
                caption=caption,
            )
        except TelegramBadRequest:
            await message.answer(
                "Не удалось отправить файл. Попробуй файл меньшего размера."
            )
        return

    archive_buffer = io.BytesIO()
    with zipfile.ZipFile(archive_buffer, "w", zipfile.ZIP_DEFLATED) as zip_file:
        for relative_path, output_bytes in converted_entries:
            zip_file.writestr(relative_path, output_bytes)
    archive_buffer.seek(0)

    if len(files) > 1:
        archive_name = "converted_files.zip"
    else:
        archive_name = f"{(archive_stem or 'converted')}.zip"

    caption = "Готово! Вот архив с результатами."
    if len(files) > 1:
        caption = (
            "Готово! Обработал все доступные файлы по ссылке. Вот архив с результатами."
        )
    elif single_source_name:
        caption = f"Готово! Вот архив с результатами для {single_source_name}."

    try:
        await message.answer_document(
            BufferedInputFile(archive_buffer.getvalue(), filename=archive_name),
            caption=caption,
        )
    except TelegramBadRequest:
        await message.answer(
            "Не удалось отправить файл. Попробуй файл меньшего размера."
        )


=======
>>>>>>> a42433d7
async def main() -> None:
    load_dotenv()
    token = os.environ.get("BOT_TOKEN")
    if not token:
        raise RuntimeError("Укажите токен бота в переменной окружения BOT_TOKEN")

    logging.basicConfig(level=logging.INFO)

    bot = Bot(token=token, parse_mode=ParseMode.HTML)
    dp = Dispatcher()

    dp.message.register(handle_start, CommandStart())
    dp.message.register(handle_cancel, Command(commands=["cancel"]))
    dp.message.register(handle_file, ConversionStates.waiting_file, F.document)
    dp.message.register(handle_file_link, ConversionStates.waiting_file, F.text)

    dp.message.register(handle_lines_per_file, ConversionStates.lines_per_file, F.text)

    dp.message.register(handle_output_mask, ConversionStates.output_mask, F.text)
    dp.message.register(handle_input_mask, ConversionStates.input_mask, F.text)

    await dp.start_polling(bot)


if __name__ == "__main__":
    try:
        asyncio.run(main())
    except (KeyboardInterrupt, SystemExit):
        pass<|MERGE_RESOLUTION|>--- conflicted
+++ resolved
@@ -648,7 +648,6 @@
                 relative_path = f"{stem}/{filename}"
             converted_entries.append((relative_path, output_bytes))
 
-<<<<<<< HEAD
     if not success_any:
         return
 
@@ -706,9 +705,6 @@
             "Не удалось отправить файл. Попробуй файл меньшего размера."
         )
 
-
-=======
->>>>>>> a42433d7
 async def main() -> None:
     load_dotenv()
     token = os.environ.get("BOT_TOKEN")
