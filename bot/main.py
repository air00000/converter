--- conflicted
+++ resolved
@@ -3,7 +3,6 @@
 import logging
 import os
 import re
-<<<<<<< HEAD
 import tempfile
 from pathlib import Path
 from typing import Any, Iterable, List, Mapping, Optional, Tuple
@@ -11,12 +10,7 @@
 
 import aiohttp
 import gdown
-=======
-from typing import Iterable, List, Mapping, Optional, Tuple
-from urllib.parse import parse_qs, unquote, urlparse
-
-import aiohttp
->>>>>>> dfbb8cc3
+
 from aiogram import Bot, Dispatcher, F
 from aiogram.enums import ParseMode
 from aiogram.exceptions import TelegramBadRequest
@@ -135,7 +129,7 @@
     return None
 
 
-<<<<<<< HEAD
+
 def _extract_drive_folder_id(parsed_url) -> Optional[str]:
     parts = [part for part in parsed_url.path.split("/") if part]
     if "folders" in parts:
@@ -146,8 +140,7 @@
     return None
 
 
-=======
->>>>>>> dfbb8cc3
+
 async def _download_google_drive_file(
     session: aiohttp.ClientSession, file_id: str
 ) -> Tuple[bytes, Optional[str]]:
@@ -180,7 +173,7 @@
     return content, filename or f"google-drive-{file_id}"
 
 
-<<<<<<< HEAD
+
 async def _download_google_drive_folder(folder_id: str) -> List[Tuple[bytes, Optional[str]]]:
     loop = asyncio.get_running_loop()
 
@@ -234,12 +227,6 @@
         params["path"] = path
 
     async with session.get(api_url, params=params) as meta_response:
-=======
-async def _download_yandex_disk_file(session: aiohttp.ClientSession, public_key: str) -> Tuple[bytes, Optional[str]]:
-    api_url = "https://cloud-api.yandex.net/v1/disk/public/resources/download"
-
-    async with session.get(api_url, params={"public_key": public_key}) as meta_response:
->>>>>>> dfbb8cc3
         meta_response.raise_for_status()
         meta = await meta_response.json()
 
@@ -250,16 +237,13 @@
     async with session.get(href) as file_response:
         file_response.raise_for_status()
         content = await file_response.read()
-<<<<<<< HEAD
         filename = _filename_from_headers(file_response.headers) or suggested_name
-=======
-        filename = _filename_from_headers(file_response.headers)
->>>>>>> dfbb8cc3
+
 
     return content, filename
 
 
-<<<<<<< HEAD
+
 async def _fetch_yandex_resource_meta(
     session: aiohttp.ClientSession,
     public_key: str,
@@ -348,16 +332,13 @@
 
 
 async def _download_files_from_link(url: str) -> List[Tuple[bytes, Optional[str]]]:
-=======
-async def _download_file_from_link(url: str) -> Tuple[bytes, Optional[str]]:
->>>>>>> dfbb8cc3
     parsed = urlparse(url)
     if parsed.scheme not in {"http", "https"}:
         raise ValueError("Похоже, что ссылка имеет неподдерживаемый формат.")
 
     domain = parsed.netloc.lower()
 
-<<<<<<< HEAD
+
     if "drive.google.com" in domain:
         folder_id = _extract_drive_folder_id(parsed)
         if folder_id:
@@ -397,17 +378,7 @@
                 return await _download_yandex_disk_folder(session, url, root_meta)
 
             raise ValueError("Не удалось определить тип ресурса Яндекс Диска по ссылке.")
-=======
-    async with aiohttp.ClientSession() as session:
-        if "drive.google.com" in domain:
-            file_id = _extract_drive_file_id(parsed)
-            if not file_id:
-                raise ValueError("Не удалось определить идентификатор файла Google Drive.")
-            return await _download_google_drive_file(session, file_id)
-
-        if any(domain.endswith(part) for part in ("yadi.sk", "disk.yandex.ru")):
-            return await _download_yandex_disk_file(session, url)
->>>>>>> dfbb8cc3
+
 
     raise ValueError("Поддерживаются только ссылки на Google Drive и Яндекс Диск.")
 
@@ -488,7 +459,7 @@
 
 
 
-<<<<<<< HEAD
+
 def _output_stem_from_source(source_name: Optional[str]) -> str:
     if not source_name:
         return "converted"
@@ -511,9 +482,7 @@
     file_content: bytes,
     source_name: Optional[str] = None,
 ) -> bool:
-=======
-async def _convert_and_send(message: Message, state: FSMContext, file_content: bytes) -> None:
->>>>>>> dfbb8cc3
+
     data = await state.get_data()
     input_mask = data.get("input_mask")
     output_mask = data.get("output_mask")
@@ -522,11 +491,8 @@
 
     if not input_mask or not output_mask:
         await message.answer("Сначала отправь маски с помощью команды /start.")
-<<<<<<< HEAD
         return False
-=======
-        return
->>>>>>> dfbb8cc3
+
 
     text = file_content.decode("utf-8", errors="ignore")
     try:
